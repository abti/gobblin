--- conflicted
+++ resolved
@@ -120,14 +120,10 @@
     public static final String WRITER_FILE_SYSTEM_URI = WRITER_PREFIX + ".fs.uri";
     public static final String WRITER_STAGING_DIR = WRITER_PREFIX + ".staging.dir";
     public static final String WRITER_OUTPUT_DIR = WRITER_PREFIX + ".output.dir";
-<<<<<<< HEAD
     public static final String WRITER_BUILDER_CLASS = WRITER_PREFIX + ".builder.class";
     public static final String DEFAULT_WRITER_BUILDER_CLASS = "com.linkedin.uif.writer.AvroDataWriterBuilder";
     public static final String WRITER_FILE_NAME = WRITER_PREFIX + ".file.name";
     public static final String WRITER_FILE_PATH = WRITER_PREFIX + ".file.path";
-=======
-    public static final String WRITER_FILE_NAME = WRITER_PREFIX + ".file.name";
->>>>>>> 7529f38e
     public static final String WRITER_BUFFER_SIZE = WRITER_PREFIX + ".buffer.size";
     public static final String WRITER_PRESERVE_FILE_NAME = WRITER_PREFIX + ".preserve.file.name";
     public static final String WRITER_DEFLATE_LEVEL = WRITER_PREFIX + ".deflate.level";
