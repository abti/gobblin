--- conflicted
+++ resolved
@@ -500,11 +500,7 @@
     // an apparent bug in the plugin which doesn't set the outputDir/testOutputDir as documented
     idea.project {
       ext.languageLevel = JavaVersion.VERSION_1_7
-<<<<<<< HEAD
-      languageLevel = JavaVersion.VERSION_1_7 
-=======
       languageLevel = JavaVersion.VERSION_1_7
->>>>>>> 4cdfda2e
     }
     idea.module {
       // Gradle docs claim the two settings below are the default, but
