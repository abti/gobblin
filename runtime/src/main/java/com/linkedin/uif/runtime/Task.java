package com.linkedin.uif.runtime;

import java.io.IOException;
import java.util.List;
import java.util.concurrent.CountDownLatch;

import org.slf4j.Logger;
import org.slf4j.LoggerFactory;

import com.google.common.base.Optional;
import com.google.common.collect.Lists;
import com.google.common.io.Closer;

import com.linkedin.uif.configuration.ConfigurationKeys;
import com.linkedin.uif.configuration.WorkUnitState;
import com.linkedin.uif.converter.Converter;
import com.linkedin.uif.fork.CopyNotSupportedException;
import com.linkedin.uif.fork.Copyable;
import com.linkedin.uif.fork.ForkOperator;
import com.linkedin.uif.qualitychecker.row.RowLevelPolicyCheckResults;
import com.linkedin.uif.qualitychecker.row.RowLevelPolicyChecker;
import com.linkedin.uif.source.extractor.Extractor;

/**
 * A physical unit of execution for a Gobblin {@link com.linkedin.uif.source.workunit.WorkUnit}.
 *
 * <p>
 *     Each task will be executed by a single thread within a thread pool managed by the
 *     {@link TaskExecutor} and it consists of the following steps:
 *
 * <ul>
 *     <li>Extracting, converting, and forking the source schema.</li>
 *     <li>Extracting, converting, doing row-level quality checking, and forking each data record.</li>
 *     <li>Processing the forked record in each forked branch in a {@link Fork} instance.</li>
 *     <li>Cleaning up and exiting.</li>
 * </ul>
 * </p>
 *
 * @author ynli
 */
public class Task implements Runnable {

    private static final Logger LOG = LoggerFactory.getLogger(Task.class);

    private final String jobId;
    private final String taskId;
    private final TaskContext taskContext;
    private final TaskState taskState;
    private final TaskStateTracker taskStateTracker;
    private final Optional<CountDownLatch> countDownLatch;

    private final List<Optional<Fork>> forks = Lists.newArrayList();

    // Number of task retries
    private volatile int retryCount = 0;

    /**
     * Instantiate a new {@link Task}.
     *
     * @param context a {@link TaskContext} containing all necessary information
     *                to construct and run a {@link Task}
     * @param taskStateTracker a {@link TaskStateTracker} for tracking task state
     */
<<<<<<< HEAD
    public Task(TaskContext context, TaskStateTracker taskStateTracker) {
=======
    @SuppressWarnings("unchecked")
    public Task(TaskContext context, TaskStateTracker taskStateTracker,
                Optional<CountDownLatch> countDownLatch) {

>>>>>>> 6710be27
        this.taskContext = context;
        this.taskState = context.getTaskState();
        this.jobId = this.taskState.getJobId();
        this.taskId = this.taskState.getTaskId();
        this.taskStateTracker = taskStateTracker;
        this.countDownLatch = countDownLatch;
    }

    @Override
    @SuppressWarnings("unchecked")
    public void run() {
        long startTime = System.currentTimeMillis();
        this.taskState.setStartTime(startTime);
        this.taskStateTracker.registerNewTask(this);
        this.taskState.setWorkingState(WorkUnitState.WorkingState.RUNNING);

<<<<<<< HEAD
        // Clear the list so it starts with a fresh list of forks for each run/retry
        this.forks.clear();

=======
>>>>>>> 6710be27
        Closer closer = Closer.create();
        try {
            List<Converter> converterList = this.taskContext.getConverters();
            // Whether to do schema and data record conversion
            boolean doConversion = !converterList.isEmpty();
            Converter converter = new MultiConverter(converterList);

            // Get the fork operator. By default IdentityForkOperator is used with a single branch.
            ForkOperator forkOperator = closer.register(this.taskContext.getForkOperator());
            forkOperator.init(this.taskState);
<<<<<<< HEAD
=======
            // Number of forked branches. Default is 1, indicating there is no fork/branching.
>>>>>>> 6710be27
            int branches = forkOperator.getBranches(this.taskState);
            // Set fork.branches explicitly here so the rest task flow can pick it up
            this.taskState.setProp(ConfigurationKeys.FORK_BRANCHES_KEY, branches);

            // Build the extractor for extracting source schema and data records
            Extractor extractor = closer.register(
                    new ExtractorDecorator(new SourceDecorator(
                            this.taskContext.getSource(), this.jobId, LOG).getExtractor(this.taskState),
                    this.taskId, LOG));

            // Extract, convert, and fork the source schema.
            Object sourceSchema = extractor.getSchema();
            if (doConversion) {
                sourceSchema = converter.convertSchema(sourceSchema, this.taskState);
            }

            List<Boolean> forkedSchemas = forkOperator.forkSchema(this.taskState, sourceSchema);
            if (forkedSchemas.size() != branches) {
                throw new ForkBranchMismatchException(String.format(
                        "Number of forked schemas [%d] is not equal to number of branches [%d]",
                        forkedSchemas.size(), branches));
            }

            if (inMultipleBranches(forkedSchemas) && !(sourceSchema instanceof Copyable)) {
                throw new CopyNotSupportedException(sourceSchema + " is not copyable");
            }

            // Create one Fork for each forked branch
            for (int i = 0; i < branches; i++) {
                if (forkedSchemas.get(i)) {
                    Fork fork = closer.register(new Fork(this.taskContext, this.taskState,
                            branches > 1 ? ((Copyable) sourceSchema).copy() : sourceSchema, branches, i));
                    this.forks.add(Optional.of(fork));
                } else {
                    this.forks.add(Optional.<Fork>absent());
                }
            }

            // Build the row-level quality checker
            RowLevelPolicyChecker rowChecker = closer.register(
                    this.taskContext.getRowLevelPolicyChecker(this.taskState));
            RowLevelPolicyCheckResults rowResults = new RowLevelPolicyCheckResults();

            long pullLimit = this.taskState.getPropAsLong(ConfigurationKeys.EXTRACT_PULL_LIMIT, 0);
            long recordsPulled = 0;
            Object record = null;
            // Extract, convert, and fork one source record at a time.
            while ((pullLimit <= 0 || recordsPulled < pullLimit) && (record = extractor.readRecord(record)) != null) {
                recordsPulled++;
                Object convertedRecord = doConversion ?
                        converter.convertRecord(sourceSchema, record, this.taskState) : record;
                if (convertedRecord != null && rowChecker.executePolicies(convertedRecord, rowResults)) {
                    List<Boolean> forkedRecords = forkOperator.forkDataRecord(this.taskState, convertedRecord);
                    if (forkedRecords.size() != branches) {
                        throw new ForkBranchMismatchException(String.format(
                                "Number of forked data records [%d] is not equal to number of branches [%d]",
                                forkedRecords.size(), branches));
                    }

                    if (inMultipleBranches(forkedRecords) && !(convertedRecord instanceof Copyable)) {
                        throw new CopyNotSupportedException(convertedRecord + " is not copyable");
                    }

                    for (int i = 0; i < branches; i++) {
                        if (this.forks.get(i).isPresent() && forkedRecords.get(i)) {
                            this.forks.get(i).get().processRecord(
                                    branches > 1 ? ((Copyable) convertedRecord).copy() : convertedRecord);
                        }
                    }
                }
            }

            LOG.info("Extracted " + recordsPulled + " data records");
            LOG.info("Row quality checker finished with results: " + rowResults.getResults());

            // Commit data of each forked branch
            for (Optional<Fork> fork : this.forks) {
                if (fork.isPresent()) {
                    fork.get().commit(recordsPulled, extractor.getExpectedRecordCount(), pullLimit);
                }
            }
        } catch (Throwable t) {
            LOG.error(String.format("Task %s failed", this.taskId), t);
            this.taskState.setWorkingState(WorkUnitState.WorkingState.FAILED);
            this.taskState.setProp(ConfigurationKeys.TASK_FAILURE_EXCEPTION_KEY, t.toString());
        } finally {
            try {
                closer.close();
            } catch (Throwable t) {
                LOG.error("Failed to close all open resources", t);
<<<<<<< HEAD
=======
            }

            for (DataWriter writer : this.writers) {
                try {
                    writer.cleanup();
                } catch (Throwable t) {
                    LOG.error("A writer failed to cleanup for task " + this.taskId, t);
                }
>>>>>>> 6710be27
            }

            long endTime = System.currentTimeMillis();
            this.taskState.setEndTime(endTime);
            this.taskState.setTaskDuration(endTime - startTime);
            this.taskStateTracker.onTaskCompletion(this);
        }
    }

    /** Get the ID of the job this {@link Task} belongs to.
     *
     * @return ID of the job this {@link Task} belongs to.
     */
    public String getJobId() {
        return this.jobId;
    }

    /**
     * Get the ID of this task.
     *
     * @return ID of this task
     */
    public String getTaskId() {
        return this.taskId;
    }

    /**
     * Get the {@link TaskContext} associated with this task.
     *
     * @return {@link TaskContext} associated with this task
     */
    public TaskContext getTaskContext() {
        return this.taskContext;
    }

    /**
     * Get the state of this task.
     *
     * @return state of this task
     */
    public TaskState getTaskState() {
        return this.taskState;
    }

    /**
     * Update record-level metrics.
     */
    public void updateRecordMetrics() {
        for (Optional<Fork> fork : this.forks) {
            if (fork.isPresent()) {
                fork.get().updateRecordMetrics();
            }
        }
    }

    /**
     * Update byte-level metrics.
     *
     * <p>
     *     This method is only supposed to be called after the writer commits.
     * </p>
     */
    public void updateByteMetrics() {
        try {
            for (Optional<Fork> fork : this.forks) {
                if (fork.isPresent()) {
                    fork.get().updateByteMetrics();
                }
            }
        } catch (IOException ioe) {
            LOG.error("Failed to update byte-level metrics for task " + this.taskId);
        }
    }

    /**
     * Increment the retry count of this task.
     */
    public void incrementRetryCount() {
        this.retryCount++;
    }

    /**
     * Get the number of times this task has been retried.
     *
     * @return number of times this task has been retried
     */
    public int getRetryCount() {
        return this.retryCount;
    }

    /**
     * Mark the completion of this {@link Task}.
     */
    public void markTaskCompletion() {
        if (this.countDownLatch.isPresent()) {
            this.countDownLatch.get().countDown();
        }
    }

    @Override
    public String toString() {
        return this.taskId;
    }

    /**
     * Check if a schema or data record is being passed to more than one branches.
     */
<<<<<<< HEAD
    private boolean inMultipleBranches(List<Boolean> branches) {
        int inBranches = 0;
        for (Boolean bool : branches) {
            if (bool && ++inBranches > 1) {
=======
    @SuppressWarnings("unchecked")
    private void buildWriters(TaskContext context, int branches, List<Optional<Object>> schemas)
            throws IOException {

        // Clear the writer list so it starts with a fresh list of writers for each run/retry
        this.writers.clear();

        for (int i = 0; i < branches; i++) {
            // First create the right writer builder using the factory
            DataWriterBuilder builder = this.taskContext.getDataWriterBuilder(branches, i);

            String branchName = ForkOperatorUtils.getBranchName(
                    this.taskState, i, ConfigurationKeys.DEFAULT_FORK_BRANCH_NAME + i);
            this.taskState.setProp(
                    ForkOperatorUtils.getPropertyNameForBranch(
                            ConfigurationKeys.WRITER_FILE_PATH, branches, i),
                    ForkOperatorUtils.getPathForBranch(
                            this.taskState.getExtract().getOutputFilePath(), branchName, branches));

            // Then build the right writer using the builder
            DataWriter writer = builder
                    .writeTo(Destination.of(context.getDestinationType(branches, i), this.taskState))
                    .writeInFormat(context.getWriterOutputFormat(branches, i))
                    .withWriterId(this.taskId)
                    .withSchema(schemas.get(i).get())
                    .forBranch(branches > 1 ? i : -1)
                    .build();

            this.writers.add(writer);
        }
    }

    /**
     * Check data quality.
     *
     * @return whether data publishing is successful and data should be committed
     */
    private boolean checkDataQuality(long recordsPulled, long expectedCount, long pullLimit,
                                     int index, Object schema) throws Exception {

        // Do overall quality checking and publish task data
        if (pullLimit > 0) {
            // If pull limit is set, use the actual number of records pulled
            this.taskState.setProp(ConfigurationKeys.EXTRACTOR_ROWS_EXPECTED, recordsPulled);
        } else {
            // Otherwise use the expected record count
            this.taskState.setProp(ConfigurationKeys.EXTRACTOR_ROWS_EXPECTED, expectedCount);
        }
        this.taskState.setProp(ConfigurationKeys.WRITER_ROWS_WRITTEN, this.writers.get(index).recordsWritten());
        this.taskState.setProp(ConfigurationKeys.EXTRACT_SCHEMA, schema.toString());

        TaskLevelPolicyChecker policyChecker = this.taskContext.getTaskLevelPolicyChecker(this.taskState);
        TaskLevelPolicyCheckResults taskResults = policyChecker.executePolicies();
        TaskPublisher publisher = this.taskContext.geTaskPublisher(this.taskState, taskResults);

        switch (publisher.canPublish()) {
            case SUCCESS:
                return true;
            case CLEANUP_FAIL:
                LOG.error("Cleanup failed for task " + this.taskId);
                break;
            case POLICY_TESTS_FAIL:
                LOG.error("Not all quality checking passed for task " + this.taskId);
>>>>>>> 6710be27
                break;
            }
        }
        return inBranches > 1;
    }
}<|MERGE_RESOLUTION|>--- conflicted
+++ resolved
@@ -61,14 +61,10 @@
      *                to construct and run a {@link Task}
      * @param taskStateTracker a {@link TaskStateTracker} for tracking task state
      */
-<<<<<<< HEAD
-    public Task(TaskContext context, TaskStateTracker taskStateTracker) {
-=======
     @SuppressWarnings("unchecked")
     public Task(TaskContext context, TaskStateTracker taskStateTracker,
                 Optional<CountDownLatch> countDownLatch) {
 
->>>>>>> 6710be27
         this.taskContext = context;
         this.taskState = context.getTaskState();
         this.jobId = this.taskState.getJobId();
@@ -85,12 +81,9 @@
         this.taskStateTracker.registerNewTask(this);
         this.taskState.setWorkingState(WorkUnitState.WorkingState.RUNNING);
 
-<<<<<<< HEAD
         // Clear the list so it starts with a fresh list of forks for each run/retry
         this.forks.clear();
 
-=======
->>>>>>> 6710be27
         Closer closer = Closer.create();
         try {
             List<Converter> converterList = this.taskContext.getConverters();
@@ -101,10 +94,6 @@
             // Get the fork operator. By default IdentityForkOperator is used with a single branch.
             ForkOperator forkOperator = closer.register(this.taskContext.getForkOperator());
             forkOperator.init(this.taskState);
-<<<<<<< HEAD
-=======
-            // Number of forked branches. Default is 1, indicating there is no fork/branching.
->>>>>>> 6710be27
             int branches = forkOperator.getBranches(this.taskState);
             // Set fork.branches explicitly here so the rest task flow can pick it up
             this.taskState.setProp(ConfigurationKeys.FORK_BRANCHES_KEY, branches);
@@ -195,17 +184,6 @@
                 closer.close();
             } catch (Throwable t) {
                 LOG.error("Failed to close all open resources", t);
-<<<<<<< HEAD
-=======
-            }
-
-            for (DataWriter writer : this.writers) {
-                try {
-                    writer.cleanup();
-                } catch (Throwable t) {
-                    LOG.error("A writer failed to cleanup for task " + this.taskId, t);
-                }
->>>>>>> 6710be27
             }
 
             long endTime = System.currentTimeMillis();
@@ -313,77 +291,11 @@
     /**
      * Check if a schema or data record is being passed to more than one branches.
      */
-<<<<<<< HEAD
     private boolean inMultipleBranches(List<Boolean> branches) {
         int inBranches = 0;
         for (Boolean bool : branches) {
             if (bool && ++inBranches > 1) {
-=======
-    @SuppressWarnings("unchecked")
-    private void buildWriters(TaskContext context, int branches, List<Optional<Object>> schemas)
-            throws IOException {
-
-        // Clear the writer list so it starts with a fresh list of writers for each run/retry
-        this.writers.clear();
-
-        for (int i = 0; i < branches; i++) {
-            // First create the right writer builder using the factory
-            DataWriterBuilder builder = this.taskContext.getDataWriterBuilder(branches, i);
-
-            String branchName = ForkOperatorUtils.getBranchName(
-                    this.taskState, i, ConfigurationKeys.DEFAULT_FORK_BRANCH_NAME + i);
-            this.taskState.setProp(
-                    ForkOperatorUtils.getPropertyNameForBranch(
-                            ConfigurationKeys.WRITER_FILE_PATH, branches, i),
-                    ForkOperatorUtils.getPathForBranch(
-                            this.taskState.getExtract().getOutputFilePath(), branchName, branches));
-
-            // Then build the right writer using the builder
-            DataWriter writer = builder
-                    .writeTo(Destination.of(context.getDestinationType(branches, i), this.taskState))
-                    .writeInFormat(context.getWriterOutputFormat(branches, i))
-                    .withWriterId(this.taskId)
-                    .withSchema(schemas.get(i).get())
-                    .forBranch(branches > 1 ? i : -1)
-                    .build();
-
-            this.writers.add(writer);
-        }
-    }
-
-    /**
-     * Check data quality.
-     *
-     * @return whether data publishing is successful and data should be committed
-     */
-    private boolean checkDataQuality(long recordsPulled, long expectedCount, long pullLimit,
-                                     int index, Object schema) throws Exception {
-
-        // Do overall quality checking and publish task data
-        if (pullLimit > 0) {
-            // If pull limit is set, use the actual number of records pulled
-            this.taskState.setProp(ConfigurationKeys.EXTRACTOR_ROWS_EXPECTED, recordsPulled);
-        } else {
-            // Otherwise use the expected record count
-            this.taskState.setProp(ConfigurationKeys.EXTRACTOR_ROWS_EXPECTED, expectedCount);
-        }
-        this.taskState.setProp(ConfigurationKeys.WRITER_ROWS_WRITTEN, this.writers.get(index).recordsWritten());
-        this.taskState.setProp(ConfigurationKeys.EXTRACT_SCHEMA, schema.toString());
-
-        TaskLevelPolicyChecker policyChecker = this.taskContext.getTaskLevelPolicyChecker(this.taskState);
-        TaskLevelPolicyCheckResults taskResults = policyChecker.executePolicies();
-        TaskPublisher publisher = this.taskContext.geTaskPublisher(this.taskState, taskResults);
-
-        switch (publisher.canPublish()) {
-            case SUCCESS:
-                return true;
-            case CLEANUP_FAIL:
-                LOG.error("Cleanup failed for task " + this.taskId);
                 break;
-            case POLICY_TESTS_FAIL:
-                LOG.error("Not all quality checking passed for task " + this.taskId);
->>>>>>> 6710be27
-                break;
             }
         }
         return inBranches > 1;
